--- conflicted
+++ resolved
@@ -2,7 +2,6 @@
 -- Module    : Monero
 -- Stability : experimental
 
-<<<<<<< HEAD
 {-# LANGUAGE OverloadedStrings #-}
 {-# LANGUAGE RecordWildCards   #-}
 
@@ -27,16 +26,8 @@
 import qualified Data.ByteString.Builder as BS
 import qualified Data.ByteString.Lazy    as BSL
 import           Data.Int
-=======
-{-# LANGUAGE RecordWildCards #-}
-
-module Monero () where
-
-import           Crypto.ECC.Edwards25519
-import           Crypto.Hash
 import           Data.Serialize
 import           Data.Word
->>>>>>> 8c55ad6e
 
 -- ~~~~~~~~~ --
 -- Addresses --
@@ -75,7 +66,6 @@
 -- give them visibility over the transactions bound for the address, without
 -- giving them the ability to spend
 newtype ViewKey = ViewKey { unViewKey :: Scalar }
-<<<<<<< HEAD
     deriving Eq
 
 
@@ -125,8 +115,6 @@
             BS.byteString (scalarEncode viewPriv) <>
             BS.int32LE majorIndex <>
             BS.int32LE minorIndex
-=======
-  deriving Eq
 
 
 -- ~~~~~~~~~~~~ --
@@ -190,5 +178,4 @@
 getVarint = _
 
 putVarint :: Putter Varint
-putVarint = _
->>>>>>> 8c55ad6e
+putVarint = _