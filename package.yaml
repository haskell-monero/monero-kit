--- conflicted
+++ resolved
@@ -19,13 +19,6 @@
 description:         Please see the readme on GitHub at <https://github.com/haskell-monero/monero-kit#readme>
 
 dependencies:
-<<<<<<< HEAD
-- base >= 4.7 && < 5
-- bytestring
-- cereal
-- cryptonite
-- vector
-=======
   - base >= 4.7 && < 5
   - bytestring
   - base16-bytestring
@@ -34,8 +27,6 @@
   - memory
   - vector
   - deepseq
-
->>>>>>> c5a7f819
 
 library:
   source-dirs: src
