--- conflicted
+++ resolved
@@ -19,40 +19,17 @@
 description:         Please see the readme on GitHub at <https://github.com/haskell-monero/monero-kit#readme>
 
 dependencies:
-<<<<<<< HEAD
   - base >= 4.7 && < 5
   - bytestring
   - cereal
   - cryptonite
   - memory
-=======
-- base >= 4.7 && < 5
-- bytestring
-- cereal
-- cryptonite
-- vector
->>>>>>> 3e2dfcf0
+  - vector
+  - deepseq
 
 library:
   source-dirs: src
-  dependencies:
-      - deepseq
 
-<<<<<<< HEAD
-benchmarks:
-  baseline:
-    source-dirs: bench
-    main: Baseline.hs
-    ghc-options:
-      - -threaded
-      - -rtsopts
-      - -with-rtsopts=-N
-    dependencies:
-      - criterion
-
-=======
-  
->>>>>>> 3e2dfcf0
 tests:
   monero-kit-test:
     source-dirs: test
@@ -62,15 +39,11 @@
       - -rtsopts
       - -with-rtsopts=-N
     dependencies:
-<<<<<<< HEAD
-      - monero-kit
-      - hspec
-=======
     - hspec
     - monero-kit
     - QuickCheck
 
-    
+
 benchmarks:
   monero-kit-bench:
     source-dirs: bench
@@ -81,5 +54,4 @@
       - -with-rtsopts=-N
     dependencies:
       - monero-kit
-      - criterion
->>>>>>> 3e2dfcf0
+      - criterion